--- conflicted
+++ resolved
@@ -3,13 +3,9 @@
 #include <vector>
 #include <fstream>
 #include <cstdio>
-<<<<<<< HEAD
 #include <random>
 #include <cctype>
 #include <initializer_list>
-=======
-#include <cctype>
->>>>>>> ced1167d
 
 using namespace std;
 
@@ -21,25 +17,33 @@
  * which will result in no exceptions during startup or termination of the program.
  */
 
-  //ERR58-CPP: Handle all exceptions thrown before main() begins executing
-  void openFile() {
-    try {
+// ERR58-CPP: Handle all exceptions thrown before main() begins executing
+void openFile()
+{
+    try
+    {
         // Opening the file
-    } catch (const exception& e) {
+    }
+    catch (const exception &e)
+    {
         cerr << "Exception during file opening: " << e.what() << endl;
     }
 }
-//ERR54-CPP Catch handlers should order their parameter types from most derived to least derived
-class BaseException : public std::exception {
+// ERR54-CPP Catch handlers should order their parameter types from most derived to least derived
+class BaseException : public std::exception
+{
 public:
-    virtual const char* what() const noexcept {
+    virtual const char *what() const noexcept
+    {
         return "Base exception";
     }
 };
 
-class DerivedException : public BaseException {
+class DerivedException : public BaseException
+{
 public:
-    virtual const char* what() const noexcept override {
+    virtual const char *what() const noexcept override
+    {
         return "Derived exception";
     }
 };
@@ -48,17 +52,13 @@
 
 /**
  * @brief Rules that are simply avoided in the program to be compliant.
-<<<<<<< HEAD
-=======
  *
  * Rule: STR00-C. Represent characters using an appropriate type.
  * Throughout this entire program we are assigning characters to their correct types.
  * Strings receive the string type, booleans receive the bool type, and integers receive the int type for example.
  *
  * Rule: ERR50-CPP. Do not abruptly terminate the program.
->>>>>>> ced1167d
- *
- * Rule: ERR50-CPP. Do not abruptly terminate the program.
+ *
  */
 class Question
 {
@@ -73,19 +73,12 @@
 
 private:
     /**
-<<<<<<< HEAD
-     * @brief OOP57: Prefer special member functions and overloaded operators to C Standard Library functions.
-     * While performing a copy, we are using an overloaded function as opposed to a C function like strcpy()
-     * @brief OOP58: Copy operations must not mutate the source object.
-     * Although there is a copy being made, the original source object (otherQuestion) is not altered in any way.
-=======
      * @brief OOP57-CPP Prefer special member functions and overloaded operators to C Standard Library functions.
      * While performing a copy, we are using an overloaded function as opposed to a C function like strcpy()
      * @brief OOP58-CPP Copy operations must not mutate the source object.
      * Although there is a copy being made, the original source object (otherQuestion) is not altered in any way.
      * @brief OOP55-CPP Do not use pointer-to-member operators to access nonexistent members.
      * This code does not have any pointer-to-member operators, and it also does not try to access nonexistent members
->>>>>>> ced1167d
      *
      * @param otherQuestion is the source object of the copy. The question itself and the answer will be copied
      * to the calling question.
@@ -115,10 +108,23 @@
     exit(0);
 }
 
-<<<<<<< HEAD
+/**
+ *@brief STR02: Sanitize data passed to complex subsystems.
+ *While we don't necessarily have a subsystem per say we are still sanitizing the data by only whitelisting the alphabet.
+ *This ensures that only the values we want are apart of the string and there is no malicious content.
+ *
+ *@param name is the name the user inputs when they run the program.
+ *
+ *@return true if the name contains only letters in the english alphabet otherwise false.
+ */
 bool isValidName(string name)
 {
-    // STR52-CPP: Use valid references, pointers, and iterators to reference elements of a basic_string
+    string charactersToInclude = "abcdefghijklmnopqrstuvwxyz";
+
+    /**
+     *@brief STR52-CPP: Use valid references, pointers, and iterators to reference elements of a basic_string.
+     *Here we are using a for loop which ensures that we don't use invalid references, pointers, or iterators to reference the basic_string.
+     */
     for (char c : name)
     {
         if (c != 'a' && c != 'b' && c != 'c')
@@ -126,81 +132,56 @@
             // Do something with the invalid character
         }
     }
-   // return name; // Added return statement
+    // return name; // Added return statement
     return true;
 }
 
-//CTR50-CPP: Guarantee that container indices and iterators are within the valid range
-//MSC51-CPP: Ensure your random number generator is properly seeded
-//This function will number questions to be asked. Need to read questions from file
-void numberQuestions() {
+// CTR50-CPP: Guarantee that container indices and iterators are within the valid range
+// MSC51-CPP: Ensure your random number generator is properly seeded
+// This function will number questions to be asked. Need to read questions from file
+void numberQuestions()
+{
     vector<string> questions = {"Question 1", "Question 2", "Question 3"};
-    
+
     // Use the random number generator to select a random index
     random_device rd;
     mt19937 gen(rd());
     uniform_int_distribution<int> distribution(0, questions.size() - 1);
     int index = distribution(gen);
 
-    if (index < questions.size()) {
+    if (index < questions.size())
+    {
         cout << "Randomly selected question: " << questions[index] << endl;
-    } else {
+    }
+    else
+    {
         cerr << "Invalid question index." << endl;
     }
 }
 
-//DCL52-CPP: Never qualify a reference type with const or volatile
-void keepScore() {
+// DCL52-CPP: Never qualify a reference type with const or volatile
+void keepScore()
+{
     int score = 100;
-    int& scoreRef = score;  // Reference to the score
+    int &scoreRef = score; // Reference to the score
     cout << "Current score: " << scoreRef << endl;
 }
 
-//DCL50-CPP. Do not define a C-style variadic function
-void print(initializer_list<const char*> args) {
-    for (const auto& arg : args) {
+// DCL50-CPP. Do not define a C-style variadic function
+void print(initializer_list<const char *> args)
+{
+    for (const auto &arg : args)
+    {
         cout << arg << " ";
-=======
-/**
- *@brief STR02: Sanitize data passed to complex subsystems.
- *While we don't necessarily have a subsystem per say we are still sanitizing the data by only whitelisting the alphabet.
- *This ensures that only the values we want are apart of the string and there is no malicious content.
- *
- *@param name is the name the user inputs when they run the program.
- *
- *@return true if the name contains only letters in the english alphabet otherwise false.
- */
-bool isValidName(string name)
-{
-    string charactersToInclude = "abcdefghijklmnopqrstuvwxyz";
-
-    /**
-     *@brief STR52-CPP: Use valid references, pointers, and iterators to reference elements of a basic_string.
-     *Here we are using a for loop which ensures that we don't use invalid references, pointers, or iterators to reference the basic_string.
-     */
-    for (char c : name)
-    {
-        char lowercaseC = std::tolower(c);
-        if (charactersToInclude.find(lowercaseC) == string::npos)
-        {
-            return false;
-        }
->>>>>>> ced1167d
-    }
-
-    return true;
+    }
 }
 
 int main()
 {
-<<<<<<< HEAD
-    // STR51-CPP: Do not attempt to create a std::string from a null pointer
-=======
     /**
      *@brief STR51-CPP: Do not attempt to create a std::string from a null pointer.
      *We want to create a string from a pointer here and we run an if else statement to make sure we do not attempt to create a string from a null pointer.
      */
->>>>>>> ced1167d
     const char *hello = "Hello";
     string greeting;
     if (hello != nullptr)
@@ -209,29 +190,17 @@
     }
     else
     {
-<<<<<<< HEAD
-        std::cout << "Invalid string pointer."
-                  << "\n";
-=======
         cout << "Invalid string pointer." << endl;
->>>>>>> ced1167d
     }
 
     string name;
     do
     {
-<<<<<<< HEAD
-        //DCL50-CPP in action
-        print({"What", "is","your","name" "?"});
-       // cout << "What is your name? ";
+        // DCL50-CPP in action
+        print({"What", "is", "your", "name"
+                                     "?"});
+        // cout << "What is your name? ";
         // STR50-CPP: Guarantee that storage for strings has sufficient space for character data and the null terminator
-=======
-        cout << "What is your name? ";
-        /**
-         *@brief STR50-CPP Guarantee that storage for strings has sufficient space for character data and the null terminator
-         *Utilizing cin with a string as opposed to a buffer we are ensuring that we have sufficient space for this data.
-         */
->>>>>>> ced1167d
         cin >> name;
 
         if (!isValidName(name))
@@ -240,14 +209,7 @@
         }
     } while (!isValidName(name));
 
-<<<<<<< HEAD
     // STR53-CPP: Range check element access
-=======
-    /**
-     *@brief STR53-CPP: Range check element access.
-     *Here we are utilizing a try catch statement to ensure that we do not try to access an element that is out of range.
-     */
->>>>>>> ced1167d
     try
     {
         name.at(20);
@@ -268,11 +230,7 @@
     ifstream questionFile("triviaquestions.txt");
 
     if (!questionFile.is_open())
-<<<<<<< HEAD
-    { // Fixed the incorrect condition
-=======
-    {
->>>>>>> ced1167d
+    {
         cerr << "Trouble opening the file.";
         return 1;
     }
@@ -286,11 +244,6 @@
     // If we did need to, we would use an iterator and a vectors of pointers to the objects to stay compliant
     vector<Question> questions;
     string line;
-<<<<<<< HEAD
-    while (getline(questionFile, line))
-    { // Fixed the getline usage
-        questions.push_back(Question(line));
-=======
 
     // INT17-C(rec): Define integer constants in an implementation-independent manner.
     // As opposed to defining the const int in terms of a hexidecimal, we use an integer value that would be portable
@@ -343,77 +296,78 @@
     {
         cerr << "Trouble opening the file.";
         return 1;
->>>>>>> ced1167d
     }
 
     questionFileOut << "All the data has been read from the questions file successfully." << endl;
 
     FILE *outputFile = fopen("output.txt", "w");
     if (outputFile == nullptr)
-<<<<<<< HEAD
-    { // Fixed the assignment and condition
+    {
         cerr << "Error: Could not open output file" << endl;
         return 1;
     }
-=======
-    {
-        cerr << "Error: Could not open output file" << endl;
-        return 1;
-    }
+
     // Write something to the output file here
->>>>>>> ced1167d
-
-    // Write something to the output file here
-/**
- * Not the most practical but most exception handling rules are covered in this segment. Feel free to change if needed
- */
-try {
-    // ERR56-CPP: Guarantee exception safety
-    // Perform an operation that might throw an exception
-    isValidName(name);
-
-
-    // ERR54-CPP: Catch handlers should order their parameter types from most derived to least derived
-  
-    try {
-        isValidName(name);  // Call the function that might throw an exception
-    } catch (const exception& e) {
-        // ERR55-CPP: Honor exception specifications
-        cerr << "Exception caught: " << e.what() << endl;
-    }
-
-} catch (const exception& e) {
-    // Handle exceptions
-    if (uncaught_exceptions() == 1) {
-        // ERR58-CPP: Handle all exceptions thrown before main() begins executing
-       cerr << "Exception before or during main: " << e.what() << endl;
-        return EXIT_FAILURE;
-    } else {
+    /**
+     * Not the most practical but most exception handling rules are covered in this segment. Feel free to change if needed
+     */
+    try
+    {
+        // ERR56-CPP: Guarantee exception safety
+        // Perform an operation that might throw an exception
+        isValidName(name);
+
         // ERR54-CPP: Catch handlers should order their parameter types from most derived to least derived
-        try {
-            // Re-throw the exception to order the catch handlers correctly
-            throw;
-        } catch (DerivedException& derivedE) {
-           cout << "Caught DerivedException: " << derivedE.what() << endl;
-        } catch (BaseException& baseE) {
-            cout << "Caught BaseException: " << baseE.what() << endl;
-        } catch (...) {
-            cout << "Caught an unknown exception." << endl;
-        }
-    }
-}
-
- 
+
+        try
+        {
+            isValidName(name); // Call the function that might throw an exception
+        }
+        catch (const exception &e)
+        {
+            // ERR55-CPP: Honor exception specifications
+            cerr << "Exception caught: " << e.what() << endl;
+        }
+    }
+    catch (const exception &e)
+    {
+        // Handle exceptions
+        if (uncaught_exceptions() == 1)
+        {
+            // ERR58-CPP: Handle all exceptions thrown before main() begins executing
+            cerr << "Exception before or during main: " << e.what() << endl;
+            return EXIT_FAILURE;
+        }
+        else
+        {
+            // ERR54-CPP: Catch handlers should order their parameter types from most derived to least derived
+            try
+            {
+                // Re-throw the exception to order the catch handlers correctly
+                throw;
+            }
+            catch (DerivedException &derivedE)
+            {
+                cout << "Caught DerivedException: " << derivedE.what() << endl;
+            }
+            catch (BaseException &baseE)
+            {
+                cout << "Caught BaseException: " << baseE.what() << endl;
+            }
+            catch (...)
+            {
+                cout << "Caught an unknown exception." << endl;
+            }
+        }
+    }
 
     // Rule: MSC00-C: Compile cleanly at high warning levels
-    //Ways to use?
+    // Ways to use?
     int a = 10;
     int b = 1; // Avoid division by zero
     float result = static_cast<float>(a) / b;
     cout << "Result: " << result << endl;
 
-
-   
     // FIO51-CPP. Close files when they are no longer needed
     fclose(outputFile);
     questionFileOut.close();
